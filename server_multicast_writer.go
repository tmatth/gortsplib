package gortsplib

import (
	"net"
<<<<<<< HEAD

	"github.com/bluenviron/gortsplib/v4/pkg/ringbuffer"
=======
>>>>>>> e87c6d66
)

type serverMulticastWriter struct {
	rtpl     *serverUDPListener
	rtcpl    *serverUDPListener
	writer   asyncProcessor
	rtpAddr  *net.UDPAddr
	rtcpAddr *net.UDPAddr
}

func newServerMulticastWriter(s *Server) (*serverMulticastWriter, error) {
	ip, err := s.getMulticastIP()
	if err != nil {
		return nil, err
	}

	rtpl, rtcpl, err := newServerUDPListenerMulticastPair(
		s.ListenPacket,
		s.WriteTimeout,
		s.MulticastRTPPort,
		s.MulticastRTCPPort,
		ip,
	)
	if err != nil {
		return nil, err
	}

<<<<<<< HEAD
	wb, _ := ringbuffer.New(uint64(s.WriteQueueSize))
=======
	rtpAddr := &net.UDPAddr{
		IP:   rtpl.ip(),
		Port: rtpl.port(),
	}

	rtcpAddr := &net.UDPAddr{
		IP:   rtcpl.ip(),
		Port: rtcpl.port(),
	}
>>>>>>> e87c6d66

	h := &serverMulticastWriter{
		rtpl:     rtpl,
		rtcpl:    rtcpl,
		rtpAddr:  rtpAddr,
		rtcpAddr: rtcpAddr,
	}

	h.writer.allocateBuffer(s.WriteBufferCount)
	h.writer.start()

	return h, nil
}

func (h *serverMulticastWriter) close() {
	h.rtpl.close()
	h.rtcpl.close()
	h.writer.stop()
}

func (h *serverMulticastWriter) ip() net.IP {
	return h.rtpl.ip()
}

func (h *serverMulticastWriter) writePacketRTP(payload []byte) {
	h.writer.queue(func() {
		h.rtpl.write(payload, h.rtpAddr) //nolint:errcheck
	})
}

func (h *serverMulticastWriter) writePacketRTCP(payload []byte) {
	h.writer.queue(func() {
		h.rtcpl.write(payload, h.rtcpAddr) //nolint:errcheck
	})
}<|MERGE_RESOLUTION|>--- conflicted
+++ resolved
@@ -2,11 +2,6 @@
 
 import (
 	"net"
-<<<<<<< HEAD
-
-	"github.com/bluenviron/gortsplib/v4/pkg/ringbuffer"
-=======
->>>>>>> e87c6d66
 )
 
 type serverMulticastWriter struct {
@@ -34,9 +29,6 @@
 		return nil, err
 	}
 
-<<<<<<< HEAD
-	wb, _ := ringbuffer.New(uint64(s.WriteQueueSize))
-=======
 	rtpAddr := &net.UDPAddr{
 		IP:   rtpl.ip(),
 		Port: rtpl.port(),
@@ -46,7 +38,6 @@
 		IP:   rtcpl.ip(),
 		Port: rtcpl.port(),
 	}
->>>>>>> e87c6d66
 
 	h := &serverMulticastWriter{
 		rtpl:     rtpl,
@@ -55,7 +46,7 @@
 		rtcpAddr: rtcpAddr,
 	}
 
-	h.writer.allocateBuffer(s.WriteBufferCount)
+	h.writer.allocateBuffer(s.WriteQueueSize)
 	h.writer.start()
 
 	return h, nil
