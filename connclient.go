/*
Package gortsplib is a RTSP 1.0 library for the Go programming language,
written for rtsp-simple-server.

Examples are available at https://github.com/aler9/gortsplib/tree/master/examples

*/
package gortsplib

import (
	"bufio"
	"fmt"
	"math/rand"
	"net"
	"net/url"
	"strconv"
	"strings"
	"sync/atomic"
	"time"
)

const (
	clientReadBufferSize         = 4096
	clientWriteBufferSize        = 4096
	clientReceiverReportPeriod   = 10 * time.Second
	clientUDPCheckStreamPeriod   = 5 * time.Second
	clientUDPKeepalivePeriod     = 30 * time.Second
	clientTCPFrameReadBufferSize = 128 * 1024
	clientUDPFrameReadBufferSize = 2048
)

// ConnClientConf allows to configure a ConnClient.
type ConnClientConf struct {
	// target address in format hostname:port
	Host string

	// (optional) timeout of read operations.
	// It defaults to 10 seconds
	ReadTimeout time.Duration

	// (optional) timeout of write operations.
	// It defaults to 5 seconds
	WriteTimeout time.Duration

	// (optional) function used to initialize the TCP client.
	// It defaults to net.DialTimeout
	DialTimeout func(network, address string, timeout time.Duration) (net.Conn, error)

	// (optional) function used to initialize UDP listeners.
	// It defaults to net.ListenPacket
	ListenPacket func(network, address string) (net.PacketConn, error)

	// (optional) read buffer count.
	// If greater than 1, allows to pass frames to other routines than the one
	// that is reading frames.
	// It defaults to 1
	ReadBufferCount int
}

// ConnClient is a client-side RTSP connection.
type ConnClient struct {
	conf              ConnClientConf
	nconn             net.Conn
	br                *bufio.Reader
	bw                *bufio.Writer
	session           string
	cseq              int
	auth              *authClient
	streamUrl         *url.URL
	streamProtocol    *StreamProtocol
	rtcpReceivers     map[int]*RtcpReceiver
	udpLastFrameTimes map[int]*int64
	udpRtpListeners   map[int]*connClientUDPListener
	udpRtcpListeners  map[int]*connClientUDPListener
<<<<<<< HEAD
	playing           bool
=======
	tcpFrameReadBuf    *MultiBuffer
>>>>>>> 6f69d9da

	receiverReportTerminate chan struct{}
	receiverReportDone      chan struct{}
}

// NewConnClient allocates a ConnClient. See ConnClientConf for the options.
func NewConnClient(conf ConnClientConf) (*ConnClient, error) {
	if conf.ReadTimeout == time.Duration(0) {
		conf.ReadTimeout = 10 * time.Second
	}
	if conf.WriteTimeout == time.Duration(0) {
		conf.WriteTimeout = 5 * time.Second
	}
	if conf.DialTimeout == nil {
		conf.DialTimeout = net.DialTimeout
	}
	if conf.ListenPacket == nil {
		conf.ListenPacket = net.ListenPacket
	}
	if conf.ReadBufferCount == 0 {
		conf.ReadBufferCount = 1
	}

	nconn, err := conf.DialTimeout("tcp", conf.Host, conf.ReadTimeout)
	if err != nil {
		return nil, err
	}

	return &ConnClient{
		conf:              conf,
		nconn:             nconn,
		br:                bufio.NewReaderSize(nconn, clientReadBufferSize),
		bw:                bufio.NewWriterSize(nconn, clientWriteBufferSize),
		rtcpReceivers:     make(map[int]*RtcpReceiver),
		udpLastFrameTimes: make(map[int]*int64),
		udpRtpListeners:   make(map[int]*connClientUDPListener),
		udpRtcpListeners:  make(map[int]*connClientUDPListener),
		tcpFrameReadBuf:    NewMultiBuffer(conf.ReadBufferCount, clientTCPFrameReadBufferSize),
	}, nil
}

// Close closes all the ConnClient resources.
func (c *ConnClient) Close() error {
	if c.playing {
		c.Do(&Request{
			Method:       TEARDOWN,
			Url:          c.streamUrl,
			SkipResponse: true,
		})
	}

	err := c.nconn.Close()

	if c.receiverReportTerminate != nil {
		close(c.receiverReportTerminate)
		<-c.receiverReportDone
	}

	for _, l := range c.udpRtpListeners {
		l.close()
	}

	for _, l := range c.udpRtcpListeners {
		l.close()
	}

	return err
}

// NetConn returns the underlying net.Conn.
func (c *ConnClient) NetConn() net.Conn {
	return c.nconn
}

// ReadFrame reads an InterleavedFrame.
func (c *ConnClient) ReadFrame() (*InterleavedFrame, error) {
	c.nconn.SetReadDeadline(time.Now().Add(c.conf.ReadTimeout))
	frame := &InterleavedFrame{
		Content: c.tcpFrameReadBuf.Next(),
	}
	err := frame.Read(c.br)
	if err != nil {
		return nil, err
	}

	c.rtcpReceivers[frame.TrackId].OnFrame(frame.StreamType, frame.Content)

	return frame, nil
}

func (c *ConnClient) readFrameOrResponse() (interface{}, error) {
	c.nconn.SetReadDeadline(time.Now().Add(c.conf.ReadTimeout))
	b, err := c.br.ReadByte()
	if err != nil {
		return nil, err
	}
	c.br.UnreadByte()

	if b == interleavedFrameMagicByte {
		frame := &InterleavedFrame{
			Content: c.tcpFrameReadBuf.Next(),
		}
		err := frame.Read(c.br)
		if err != nil {
			return nil, err
		}
		return frame, err
	}

	return ReadResponse(c.br)
}

// Do writes a Request and reads a Response.
func (c *ConnClient) Do(req *Request) (*Response, error) {
	if req.Header == nil {
		req.Header = make(Header)
	}

	// insert session
	if c.session != "" {
		req.Header["Session"] = HeaderValue{c.session}
	}

	// insert auth
	if c.auth != nil {
		// remove credentials
		u := &url.URL{
			Scheme:   req.Url.Scheme,
			Host:     req.Url.Host,
			Path:     req.Url.Path,
			RawQuery: req.Url.RawQuery,
		}
		req.Header["Authorization"] = c.auth.GenerateHeader(req.Method, u)
	}

	// insert cseq
	c.cseq += 1
	req.Header["CSeq"] = HeaderValue{strconv.FormatInt(int64(c.cseq), 10)}

	c.nconn.SetWriteDeadline(time.Now().Add(c.conf.WriteTimeout))
	err := req.Write(c.bw)
	if err != nil {
		return nil, err
	}

	if req.SkipResponse {
		return nil, nil
	}

	c.nconn.SetReadDeadline(time.Now().Add(c.conf.ReadTimeout))
	res, err := ReadResponse(c.br)
	if err != nil {
		return nil, err
	}

	// get session from response
	if v, ok := res.Header["Session"]; ok {
		sx, err := ReadHeaderSession(v)
		if err != nil {
			return nil, fmt.Errorf("unable to parse session header: %s", err)
		}
		c.session = sx.Session
	}

	// setup authentication
	if res.StatusCode == StatusUnauthorized && req.Url.User != nil && c.auth == nil {
		pass, _ := req.Url.User.Password()
		auth, err := newAuthClient(res.Header["WWW-Authenticate"], req.Url.User.Username(), pass)
		if err != nil {
			return nil, fmt.Errorf("unable to setup authentication: %s", err)
		}
		c.auth = auth

		// send request again
		return c.Do(req)
	}

	return res, nil
}

// this can't be exported
// otherwise there's a race condition with the rtcp receiver report routine
func (c *ConnClient) writeFrame(frame *InterleavedFrame) error {
	c.nconn.SetWriteDeadline(time.Now().Add(c.conf.WriteTimeout))
	return frame.Write(c.bw)
}

// Options writes an OPTIONS request and reads a response, that contains
// the methods allowed by the server. Since this method is not implemented by
// every RTSP server, the function does not fail if the returned code is StatusNotFound.
func (c *ConnClient) Options(u *url.URL) (*Response, error) {
	if c.playing {
		return nil, fmt.Errorf("can't be called when playing")
	}

	res, err := c.Do(&Request{
		Method: OPTIONS,
		// strip path
		Url: &url.URL{
			Scheme: "rtsp",
			Host:   u.Host,
			User:   u.User,
			Path:   "/",
		},
	})
	if err != nil {
		return nil, err
	}

	if res.StatusCode != StatusOK && res.StatusCode != StatusNotFound {
		return nil, fmt.Errorf("OPTIONS: bad status code: %d (%s)", res.StatusCode, res.StatusMessage)
	}

	return res, nil
}

// Describe writes a DESCRIBE request, that means that we want to obtain the SDP
// document that describes the tracks available in the given URL. It then
// reads a Response.
func (c *ConnClient) Describe(u *url.URL) (Tracks, *Response, error) {
	if c.playing {
		return nil, nil, fmt.Errorf("can't be called when playing")
	}

	res, err := c.Do(&Request{
		Method: DESCRIBE,
		Url:    u,
		Header: Header{
			"Accept": HeaderValue{"application/sdp"},
		},
	})
	if err != nil {
		return nil, nil, err
	}

	if res.StatusCode != StatusOK {
		return nil, nil, fmt.Errorf("DESCRIBE: bad status code: %d (%s)", res.StatusCode, res.StatusMessage)
	}

	contentType, ok := res.Header["Content-Type"]
	if !ok || len(contentType) != 1 {
		return nil, nil, fmt.Errorf("DESCRIBE: Content-Type not provided")
	}

	if contentType[0] != "application/sdp" {
		return nil, nil, fmt.Errorf("DESCRIBE: wrong Content-Type, expected application/sdp")
	}

	tracks, err := ReadTracks(res.Content)
	if err != nil {
		return nil, nil, err
	}

	return tracks, res, nil
}

// build an URL by merging baseUrl with the control attribute from track.Media
func (c *ConnClient) urlForTrack(baseUrl *url.URL, track *Track) *url.URL {
	// get control attribute
	control := func() string {
		for _, attr := range track.Media.Attributes {
			if attr.Key == "control" {
				return attr.Value
			}
		}
		return ""
	}()

	// no control attribute, use base URL
	if control == "" {
		return baseUrl
	}

	// control attribute contains an absolute path
	if strings.HasPrefix(control, "rtsp://") {
		newUrl, err := url.Parse(control)
		if err != nil {
			return baseUrl
		}

		return &url.URL{
			Scheme:   "rtsp",
			Host:     baseUrl.Host,
			User:     baseUrl.User,
			Path:     newUrl.Path,
			RawQuery: newUrl.RawQuery,
		}
	}

	// control attribute contains a relative path
	u := &url.URL{
		Scheme:   "rtsp",
		Host:     baseUrl.Host,
		User:     baseUrl.User,
		Path:     baseUrl.Path,
		RawQuery: baseUrl.RawQuery,
	}
	// insert the control attribute after the query, if present
	if u.RawQuery != "" {
		if !strings.HasSuffix(u.RawQuery, "/") {
			u.RawQuery += "/"
		}
		u.RawQuery += control
	} else {
		if !strings.HasSuffix(u.Path, "/") {
			u.Path += "/"
		}
		u.Path += control
	}
	return u
}

func (c *ConnClient) setup(u *url.URL, track *Track, ht *HeaderTransport) (*Response, error) {
	res, err := c.Do(&Request{
		Method: SETUP,
		Url:    c.urlForTrack(u, track),
		Header: Header{
			"Transport": ht.Write(),
		},
	})
	if err != nil {
		return nil, err
	}

	if res.StatusCode != StatusOK {
		return nil, fmt.Errorf("SETUP: bad status code: %d (%s)", res.StatusCode, res.StatusMessage)
	}

	return res, nil
}

// SetupUDP writes a SETUP request, that means that we want to read
// a given track with the UDP transport. It then reads a Response.
// If rtpPort and rtcpPort are zero, they will be chosen automatically.
func (c *ConnClient) SetupUDP(u *url.URL, track *Track, rtpPort int,
	rtcpPort int) (UDPReadFunc, UDPReadFunc, *Response, error) {
	if c.playing {
		return nil, nil, nil, fmt.Errorf("can't be called when playing")
	}

	if c.streamUrl != nil && *u != *c.streamUrl {
		fmt.Errorf("setup has already begun with another url")
	}

	if c.streamProtocol != nil && *c.streamProtocol != StreamProtocolUDP {
		return nil, nil, nil, fmt.Errorf("cannot setup tracks with different protocols")
	}

	if _, ok := c.rtcpReceivers[track.Id]; ok {
		return nil, nil, nil, fmt.Errorf("track has already been setup")
	}

	if (rtpPort == 0 && rtcpPort != 0) ||
		(rtpPort != 0 && rtcpPort == 0) {
		return nil, nil, nil, fmt.Errorf("rtpPort and rtcpPort must be both zero or non-zero")
	}

	if rtpPort != 0 && rtcpPort != (rtpPort+1) {
		return nil, nil, nil, fmt.Errorf("rtcpPort must be rtpPort + 1")
	}

	rtpListener, rtcpListener, err := func() (*connClientUDPListener, *connClientUDPListener, error) {
		if rtpPort != 0 {
			rtpListener, err := newConnClientUDPListener(c, rtpPort, track.Id, StreamTypeRtp)
			if err != nil {
				return nil, nil, err
			}

			rtcpListener, err := newConnClientUDPListener(c, rtcpPort, track.Id, StreamTypeRtcp)
			if err != nil {
				rtpListener.close()
				return nil, nil, err
			}

			return rtpListener, rtcpListener, nil

		} else {
			for {
				// choose two consecutive ports in range 65535-10000
				// rtp must be even and rtcp odd
				rtpPort = (rand.Intn((65535-10000)/2) * 2) + 10000
				rtcpPort = rtpPort + 1

				rtpListener, err := newConnClientUDPListener(c, rtpPort, track.Id, StreamTypeRtp)
				if err != nil {
					continue
				}

				rtcpListener, err := newConnClientUDPListener(c, rtcpPort, track.Id, StreamTypeRtcp)
				if err != nil {
					rtpListener.close()
					continue
				}

				return rtpListener, rtcpListener, nil
			}
		}
	}()
	if err != nil {
		return nil, nil, nil, err
	}

	res, err := c.setup(u, track, &HeaderTransport{
		Protocol: StreamProtocolUDP,
		Cast: func() *StreamCast {
			ret := StreamUnicast
			return &ret
		}(),
		ClientPorts: &[2]int{rtpPort, rtcpPort},
	})
	if err != nil {
		rtpListener.close()
		rtcpListener.close()
		return nil, nil, nil, err
	}

	th, err := ReadHeaderTransport(res.Header["Transport"])
	if err != nil {
		rtpListener.close()
		rtcpListener.close()
		return nil, nil, nil, fmt.Errorf("SETUP: transport header: %s", err)
	}

	if th.ServerPorts == nil {
		rtpListener.close()
		rtcpListener.close()
		return nil, nil, nil, fmt.Errorf("SETUP: server ports not provided")
	}

	c.streamUrl = u
	streamProtocol := StreamProtocolUDP
	c.streamProtocol = &streamProtocol
	c.rtcpReceivers[track.Id] = NewRtcpReceiver()

	v := time.Now().Unix()
	c.udpLastFrameTimes[track.Id] = &v

	rtpListener.publisherIp = c.nconn.RemoteAddr().(*net.TCPAddr).IP
	rtpListener.publisherPort = (*th.ServerPorts)[0]
	c.udpRtpListeners[track.Id] = rtpListener

	rtcpListener.publisherIp = c.nconn.RemoteAddr().(*net.TCPAddr).IP
	rtcpListener.publisherPort = (*th.ServerPorts)[1]
	c.udpRtcpListeners[track.Id] = rtcpListener

	return rtpListener.read, rtcpListener.read, res, nil
}

// SetupTCP writes a SETUP request, that means that we want to read
// a given track with the TCP transport. It then reads a Response.
func (c *ConnClient) SetupTCP(u *url.URL, track *Track) (*Response, error) {
	if c.playing {
		return nil, fmt.Errorf("can't be called when playing")
	}

	if c.streamUrl != nil && *u != *c.streamUrl {
		fmt.Errorf("setup has already begun with another url")
	}

	if c.streamProtocol != nil && *c.streamProtocol != StreamProtocolTCP {
		return nil, fmt.Errorf("cannot setup tracks with different protocols")
	}

	if _, ok := c.rtcpReceivers[track.Id]; ok {
		return nil, fmt.Errorf("track has already been setup")
	}

	interleavedIds := [2]int{(track.Id * 2), (track.Id * 2) + 1}
	res, err := c.setup(u, track, &HeaderTransport{
		Protocol: StreamProtocolTCP,
		Cast: func() *StreamCast {
			ret := StreamUnicast
			return &ret
		}(),
		InterleavedIds: &interleavedIds,
	})
	if err != nil {
		return nil, err
	}

	th, err := ReadHeaderTransport(res.Header["Transport"])
	if err != nil {
		return nil, fmt.Errorf("SETUP: transport header: %s", err)
	}

	if th.InterleavedIds == nil || (*th.InterleavedIds)[0] != interleavedIds[0] ||
		(*th.InterleavedIds)[1] != interleavedIds[1] {
		return nil, fmt.Errorf("SETUP: transport header does not have interleaved ids %v (%s)",
			interleavedIds, res.Header["Transport"])
	}

	c.streamUrl = u
	streamProtocol := StreamProtocolTCP
	c.streamProtocol = &streamProtocol
	c.rtcpReceivers[track.Id] = NewRtcpReceiver()

	return res, nil
}

// Play writes a PLAY request, that means that we want to start the stream.
// It then reads a Response. This function can be called only after SetupUDP()
// or SetupTCP().
func (c *ConnClient) Play(u *url.URL) (*Response, error) {
	if c.playing {
		return nil, fmt.Errorf("can't be called when playing")
	}

	if c.streamUrl == nil {
		return nil, fmt.Errorf("can be called only after a successful SetupUDP() or SetupTCP()")
	}

	if *u != *c.streamUrl {
		fmt.Errorf("must be called with the same url used for SetupUDP() or SetupTCP()")
	}

	res, err := func() (*Response, error) {
		if *c.streamProtocol == StreamProtocolUDP {
			res, err := c.Do(&Request{
				Method: PLAY,
				Url:    u,
			})
			if err != nil {
				return nil, err
			}

			return res, nil

		} else {
			_, err := c.Do(&Request{
				Method:       PLAY,
				Url:          u,
				SkipResponse: true,
			})
			if err != nil {
				return nil, err
			}

			// v4lrtspserver sends frames before the response.
			// ignore them and wait for the response.
			for {
				recv, err := c.readFrameOrResponse()
				if err != nil {
					return nil, err
				}

				if res, ok := recv.(*Response); ok {
					return res, nil
				}
			}
		}
	}()
	if err != nil {
		return nil, err
	}

	if res.StatusCode != StatusOK {
		return nil, fmt.Errorf("bad status code: %d (%s)", res.StatusCode, res.StatusMessage)
	}

	c.playing = true

	// open the firewall by sending packets to every channel
	if *c.streamProtocol == StreamProtocolUDP {
		for trackId := range c.udpRtpListeners {
			c.udpRtpListeners[trackId].pc.WriteTo(
				[]byte{0x80, 0x00, 0x00, 0x00, 0x00, 0x00, 0x00, 0x00, 0x00, 0x00, 0x00, 0x00},
				&net.UDPAddr{
					IP:   c.nconn.RemoteAddr().(*net.TCPAddr).IP,
					Zone: c.nconn.RemoteAddr().(*net.TCPAddr).Zone,
					Port: c.udpRtpListeners[trackId].publisherPort,
				})

			c.udpRtcpListeners[trackId].pc.WriteTo(
				[]byte{0x80, 0xc9, 0x00, 0x01, 0x00, 0x00, 0x00, 0x00},
				&net.UDPAddr{
					IP:   c.nconn.RemoteAddr().(*net.TCPAddr).IP,
					Zone: c.nconn.RemoteAddr().(*net.TCPAddr).Zone,
					Port: c.udpRtcpListeners[trackId].publisherPort,
				})
		}
	}

	c.receiverReportTerminate = make(chan struct{})
	c.receiverReportDone = make(chan struct{})

	receiverReportTicker := time.NewTicker(clientReceiverReportPeriod)
	go func() {
		defer close(c.receiverReportDone)
		defer receiverReportTicker.Stop()

		for {
			select {
			case <-c.receiverReportTerminate:
				return

			case <-receiverReportTicker.C:
				for trackId := range c.rtcpReceivers {
					frame := c.rtcpReceivers[trackId].Report()

					if *c.streamProtocol == StreamProtocolUDP {
						c.udpRtcpListeners[trackId].pc.WriteTo(frame, &net.UDPAddr{
							IP:   c.nconn.RemoteAddr().(*net.TCPAddr).IP,
							Zone: c.nconn.RemoteAddr().(*net.TCPAddr).Zone,
							Port: c.udpRtcpListeners[trackId].publisherPort,
						})

					} else {
						c.writeFrame(&InterleavedFrame{
							TrackId:    trackId,
							StreamType: StreamTypeRtcp,
							Content:    frame,
						})
					}
				}
			}
		}
	}()

	return res, nil
}

// LoopUDP must be called after SetupUDP() and Play(); it keeps
// the TCP connection open through keepalives, and returns when the TCP
// connection closes.
func (c *ConnClient) LoopUDP(u *url.URL) error {
	readDone := make(chan error)
	go func() {
		for {
			c.nconn.SetReadDeadline(time.Now().Add(clientUDPKeepalivePeriod + c.conf.ReadTimeout))
			_, err := ReadResponse(c.br)
			if err != nil {
				readDone <- err
				return
			}
		}
	}()

	keepaliveTicker := time.NewTicker(clientUDPKeepalivePeriod)
	defer keepaliveTicker.Stop()

	checkStreamTicker := time.NewTicker(clientUDPCheckStreamPeriod)
	defer checkStreamTicker.Stop()

	for {
		select {
		case err := <-readDone:
			c.nconn.Close()
			return err

		case <-keepaliveTicker.C:
			_, err := c.Do(&Request{
				Method: OPTIONS,
				Url: &url.URL{
					Scheme: "rtsp",
					Host:   u.Host,
					User:   u.User,
					Path:   "/",
				},
				SkipResponse: true,
			})
			if err != nil {
				c.nconn.Close()
				<-readDone
				return err
			}

		case <-checkStreamTicker.C:
			now := time.Now()

			for _, lastUnix := range c.udpLastFrameTimes {
				last := time.Unix(atomic.LoadInt64(lastUnix), 0)

				if now.Sub(last) >= c.conf.ReadTimeout {
					c.nconn.Close()
					<-readDone
					return fmt.Errorf("no packets received recently (maybe there's a firewall/NAT in between)")
				}
			}
		}
	}
}<|MERGE_RESOLUTION|>--- conflicted
+++ resolved
@@ -42,19 +42,19 @@
 	// It defaults to 5 seconds
 	WriteTimeout time.Duration
 
-	// (optional) function used to initialize the TCP client.
-	// It defaults to net.DialTimeout
-	DialTimeout func(network, address string, timeout time.Duration) (net.Conn, error)
-
-	// (optional) function used to initialize UDP listeners.
-	// It defaults to net.ListenPacket
-	ListenPacket func(network, address string) (net.PacketConn, error)
-
 	// (optional) read buffer count.
 	// If greater than 1, allows to pass frames to other routines than the one
 	// that is reading frames.
 	// It defaults to 1
 	ReadBufferCount int
+
+	// (optional) function used to initialize the TCP client.
+	// It defaults to net.DialTimeout
+	DialTimeout func(network, address string, timeout time.Duration) (net.Conn, error)
+
+	// (optional) function used to initialize UDP listeners.
+	// It defaults to net.ListenPacket
+	ListenPacket func(network, address string) (net.PacketConn, error)
 }
 
 // ConnClient is a client-side RTSP connection.
@@ -72,11 +72,8 @@
 	udpLastFrameTimes map[int]*int64
 	udpRtpListeners   map[int]*connClientUDPListener
 	udpRtcpListeners  map[int]*connClientUDPListener
-<<<<<<< HEAD
+	tcpFrameReadBuf   *MultiBuffer
 	playing           bool
-=======
-	tcpFrameReadBuf    *MultiBuffer
->>>>>>> 6f69d9da
 
 	receiverReportTerminate chan struct{}
 	receiverReportDone      chan struct{}
@@ -90,14 +87,14 @@
 	if conf.WriteTimeout == time.Duration(0) {
 		conf.WriteTimeout = 5 * time.Second
 	}
+	if conf.ReadBufferCount == 0 {
+		conf.ReadBufferCount = 1
+	}
 	if conf.DialTimeout == nil {
 		conf.DialTimeout = net.DialTimeout
 	}
 	if conf.ListenPacket == nil {
 		conf.ListenPacket = net.ListenPacket
-	}
-	if conf.ReadBufferCount == 0 {
-		conf.ReadBufferCount = 1
 	}
 
 	nconn, err := conf.DialTimeout("tcp", conf.Host, conf.ReadTimeout)
@@ -114,7 +111,6 @@
 		udpLastFrameTimes: make(map[int]*int64),
 		udpRtpListeners:   make(map[int]*connClientUDPListener),
 		udpRtcpListeners:  make(map[int]*connClientUDPListener),
-		tcpFrameReadBuf:    NewMultiBuffer(conf.ReadBufferCount, clientTCPFrameReadBufferSize),
 	}, nil
 }
 
@@ -613,6 +609,8 @@
 			if err != nil {
 				return nil, err
 			}
+
+			c.tcpFrameReadBuf = NewMultiBuffer(c.conf.ReadBufferCount, clientTCPFrameReadBufferSize)
 
 			// v4lrtspserver sends frames before the response.
 			// ignore them and wait for the response.
